--- conflicted
+++ resolved
@@ -37,19 +37,11 @@
 
 ### SSD1309
 MOSI: Pin 10
-<<<<<<< HEAD
 
 CLK: Pin 11
 
 CS: Pin 8
 
-=======
-
-CLK: Pin 11
-
-CS: Pin 8
-
->>>>>>> 893abc78
 DC: Pin 23
 
 RST: Pin 24
@@ -68,11 +60,7 @@
     - After more than 10 hours of straight research into finding a working SPI Display library, I gave up, and made my own simple Display driver, using rppal's SPI crate.
 - Buying the SSD1309 led directly into another issue, I had no clue how to solder. The ssd1309's, or at least the ones I find on Amazon, come un soldered, with some pin headers to attach yourself if you feel inclined. This led to me going and learning how to solder (from youtube), and buying everything I thought I would need.
 - This one is closely related to the first two issues as well. I tested and created this on the Raspberry Pi 5, which has a new "RP1 I/O controller chip". This meant that nearly all standard GPIO libraries for the Raspberry Pi's didn't work with 5, and I needed to find one that did. Eventually I found rppal, which seems to work.
-<<<<<<< HEAD
-- 
-=======
 
 
 ## Author
-Travis Brown (tmb5932)
->>>>>>> 893abc78
+Travis Brown (tmb5932)