--- conflicted
+++ resolved
@@ -1,21 +1,3 @@
-<<<<<<< HEAD
-use linux_embedded_hal::{Spidev, spidev::SpidevOptions};
-use rppal::gpio::{Gpio, Level, OutputPin, InputPin};
-use ssd1306::{prelude::*, Ssd1306, mode::BufferedGraphicsMode, Builder};
-
-// use spidev::{SpidevOptions, Spidev, SpiModeFlags};
-
-use rand::{RngCore, SeedableRng};
-use rand_chacha::ChaCha8Rng;
-use std::time::{Duration, Instant};
-
-use embedded_graphics::{
-    primitives::Rectangle,
-    pixelcolor::BinaryColor,
-    prelude::*,
-    Drawable,
-};
-=======
 use std::time::{Duration, Instant};
 use rppal::{spi::{Spi, Mode, SlaveSelect, Bus}, gpio::{Gpio, Level}};
 
@@ -34,7 +16,6 @@
 // Display Pin constants
 const DC_PIN: u8 = 23;
 const RST_PIN: u8 = 24;
->>>>>>> 0cf2e5ac
 
 // Buzzer Pin constant
 const BUZZER_PIN: u8 = 25;
@@ -50,53 +31,6 @@
     [0xA, 0x0, 0xB, 0xF],
 ];
 
-<<<<<<< HEAD
-// Display constants
-const SPI_DC_PIN: u8 = 25;
-const SPI_RST_PIN: u8 = 24;
-
-const DISPLAY_WIDTH: usize = 64;
-const DISPLAY_HEIGHT: usize = 32;
-
-const FONTSET_START: usize = 0x50;
-const ROM_START: usize = 0x200;
-
-const FONTSET: [u8; 80] = [
-    0xF0, 0x90, 0x90, 0x90, 0xF0, // 0
-    0x20, 0x60, 0x20, 0x20, 0x70, // 1
-    0xF0, 0x10, 0xF0, 0x80, 0xF0, // 2
-    0xF0, 0x10, 0xF0, 0x10, 0xF0, // 3
-    0x90, 0x90, 0xF0, 0x10, 0x10, // 4
-    0xF0, 0x80, 0xF0, 0x10, 0xF0, // 5
-    0xF0, 0x80, 0xF0, 0x90, 0xF0, // 6
-    0xF0, 0x10, 0x20, 0x40, 0x40, // 7
-    0xF0, 0x90, 0xF0, 0x90, 0xF0, // 8
-    0xF0, 0x90, 0xF0, 0x10, 0xF0, // 9
-    0xF0, 0x90, 0xF0, 0x90, 0x90, // A
-    0xE0, 0x90, 0xE0, 0x90, 0xE0, // B
-    0xF0, 0x80, 0x80, 0x80, 0xF0, // C
-    0xE0, 0x90, 0x90, 0x90, 0xE0, // D
-    0xF0, 0x80, 0xF0, 0x80, 0xF0, // E
-    0xF0, 0x80, 0xF0, 0x80, 0x80  // F
-];
-
-struct Quirks {
-    load_store: bool,
-    shift: bool,
-    jump: bool,
-    vf_reset: bool,
-    clip: bool 
-}
-
-impl Quirks {
-    pub fn new(ld: bool, shift: bool, jump: bool, vf_reset: bool, clip: bool) -> Self {
-        Quirks {
-            load_store: ld,
-            shift: shift,
-            jump: jump,
-            vf_reset: vf_reset,
-            clip: clip 
-=======
 fn load_file_to_memory(chip8: &mut Chip8, path: String, start_location: usize) -> (&mut Chip8, Vec<String>) {
     let mut i: bool = false;
     let mut offset: usize = 0;
@@ -115,7 +49,6 @@
             continue;
         } else {
             i = true;
->>>>>>> 0cf2e5ac
         }
 
         // Add to chip8 memory
@@ -131,409 +64,6 @@
     (chip8, files)
 }
 
-<<<<<<< HEAD
-impl Chip8 {
-    pub fn new(quirks: Quirks) -> Self {
-        let mut chip8 = Chip8 {
-            memory: [0; 4096],
-            v: [0; 16],
-            i: 0,
-            pc: 0x200,
-            display: [[false; DISPLAY_WIDTH]; DISPLAY_HEIGHT],
-            stack: [0; 16],
-            sp: 0,
-            delay_timer: 0,
-            sound_timer: 0,
-            keypad: [false; 16],
-            draw_flag: false,
-            wait_for_release: false,
-            wait_key: 0,
-            rng: ChaCha8Rng::from_seed(Default::default()),
-            quirks: quirks,
-
-            // Debug flags
-            debug: false,
-            paused: false
-        };
-
-        for (i, byte) in FONTSET.iter().enumerate() {
-            chip8.memory[FONTSET_START + i] = *byte;
-        }
-
-        chip8
-    }
-
-    pub fn debug_print(&mut self) {
-        println!("PC: 0x{:X}", self.pc);
-        let mut line: u8 = 0;
-        for register in 0..16 {
-            print!("v{:X}: 0x{:X}  \t", register, self.v[register]);
-            if line >= 4 {
-                print!("\r\n");
-                line = 0;
-            } else {
-                line += 1;
-            }
-        }
-
-        print!(" I: 0x{:X}\r\n\n", self.i)
-    }
-
-    pub fn load_rom(&mut self, filename: &str) -> std::io::Result<()> {
-        // Open the file and auto-return if it fails
-        let data = std::fs::read(filename)?;
-
-        // Copy each byte into memory starting at 0x200
-        for (i, byte) in data.iter().enumerate() {
-            self.memory[ROM_START + i] = *byte;
-        }
-
-        Ok(())
-    }
-
-    pub fn fetch(&mut self) -> Instruction {
-        let raw = (self.memory[self.pc as usize] as u16) << 8 |  self.memory[(self.pc + 1) as usize] as u16;
-        self.pc += 2;
-        Instruction::new(raw)
-    }
-
-    pub fn execute(&mut self, inst: Instruction) -> std::io::Result<()> {
-                // Execute
-                match inst.nibble {
-                    0x0 => {
-                        match inst.nn {
-                            0xE0 => { self.display = [[false; DISPLAY_WIDTH]; DISPLAY_HEIGHT]; },
-                            0xEE => { 
-                                // return from sub function
-                                self.sp -= 1;
-                                self.pc = self.stack[self.sp];
-                            },
-                            _ => { println!("Unknown opcode: {:04X}", inst.instruction); }
-                        }
-                    }
-                    0x1 => {
-                        // Jump: PC = NNN
-                        self.pc = inst.nnn;
-                    }
-                    0x2 => {
-                        // JAL: STACK[SP] = PC AND PC = NNN
-                        self.stack[self.sp] = self.pc;
-                        self.sp += 1;
-                        self.pc = inst.nnn;
-                    }
-                    0x3 => {
-                        // Skip 1 instruction if VX == NN
-                        if self.v[inst.x] == inst.nn {
-                            self.pc += 2;
-                        }
-                    }
-                    0x4 => {
-                        // Skip 1 instruction if VX != NN
-                        if self.v[inst.x] != inst.nn {
-                            self.pc += 2;
-                        }
-                    }
-                    0x5 => {
-                        match inst.n {
-                            0x0 => {
-                                // Skip 1 instruction if VX == VY
-                                if self.v[inst.x] == self.v[inst.y] {
-                                    self.pc += 2;
-                                }
-                            }
-                            _ => { panic!("Unknown opcode: {:04X}", inst.instruction); }
-                        }
-                    }
-                    0x6 => {
-                        // SET: VX = NN
-                        self.v[inst.x] = inst.nn;
-                    }
-                    0x7 => {
-                        // ADD: VX = VX + NN
-                        let (result, _) = self.v[inst.x].overflowing_add(inst.nn);
-                        self.v[inst.x] = result;
-                    }
-                    0x8 => {
-                        match inst.n {
-                            // BINARY OPS
-                            0x0 => {
-                                // SET: VX = VY
-                                self.v[inst.x] = self.v[inst.y];
-                            }
-                            0x1 => {
-                                // OR: VX = VX OR VY
-                                self.v[inst.x] = self.v[inst.x] | self.v[inst.y];
-                                if self.quirks.vf_reset {
-                                    self.v[0xF] = 0; 
-                                }
-                            }
-                            0x2 => {
-                                // AND: VX = VX AND VY
-                                self.v[inst.x] = self.v[inst.x] & self.v[inst.y];
-                                if self.quirks.vf_reset {
-                                    self.v[0xF] = 0; 
-                                }
-                            }
-                            0x3 => {
-                                // XOR: VX = VX XOR VY
-                                self.v[inst.x] = self.v[inst.x] ^ self.v[inst.y];
-                                if self.quirks.vf_reset {
-                                    self.v[0xF] = 0; 
-                                }
-                            }
-                            0x4 => {
-                                // ADD (with overflow): VX = VX + VY
-                                let (sum, carry) = self.v[inst.x].overflowing_add(self.v[inst.y]);
-                                self.v[inst.x] = sum;
-                                self.v[0xF] = if carry { 1 } else { 0 };
-                            }
-                            0x5 => {
-                                // 8XY5 sets VX to the result of VX - VY.                        
-                                let (result, borrowed) = self.v[inst.x].overflowing_sub(self.v[inst.y]);
-                                self.v[inst.x] = result;
-                                self.v[0xF] = if borrowed { 0 } else { 1 };
-                            }
-                            0x6 => {
-                                // SHIFT QUIRK: 8XY6 VX = VY >> 1
-                                // No QUIRK:    8XY6 VX = VX >> 1
-                                let shift_src = if self.quirks.shift { inst.x } else { inst.y };
-                                let lsb: u8 = self.v[shift_src] & 0x1;
-                                self.v[inst.x] = self.v[shift_src] >> 1;
-                                self.v[0xF] = lsb;
-                            }
-                            0x7 => {
-                                // 8XY7 sets VX to the result of VY - VX.
-                                let (result, borrowed) = self.v[inst.y].overflowing_sub(self.v[inst.x]);
-                                self.v[inst.x] = result;
-                                self.v[0xF] = if borrowed { 0 } else { 1 };
-                            }
-                            0xE => {
-                                // YSHIFT:    8XYE VX = VY << 1
-                                // No YSHIFT: 8XYE VX = VX << 1
-                                let shift_src = if self.quirks.shift { inst.x } else { inst.y };
-                                let msb: u8 = (self.v[shift_src] >> 7) & 0x1;
-                                self.v[inst.x] = self.v[shift_src] << 1;
-                                self.v[0xF] = msb;
-                            }
-                            _ => { panic!("Unknown opcode: {:04X}", inst.instruction); }
-                        }
-                    }
-                    0x9 => {
-                        match inst.n {
-                            0x0 => {
-                                // Skip 1 instruction if VX != VY
-                                if self.v[inst.x] != self.v[inst.y] {
-                                    self.pc += 2;
-                                }
-                            }
-                            _ => { panic!("Unknown opcode: {:04X}", inst.instruction) }
-                        }
-                    }
-                    0xA => {
-                        // I = NNN
-                        self.i = inst.nnn;
-                    }
-                    0xB => {
-                        // CHIP-8:     0xBNNN Jump to NNN + V0
-                        // SUPER-CHIP: 0xBXNN Jump to XNN + VX
-                        let v_src = if self.quirks.jump { inst.x } else { 0 };
-                        self.pc = inst.nnn + self.v[v_src] as u16;
-                    }
-                    0xC => {
-                        // VX = random number bitwise & with NN
-                        let random_byte: u8 = (self.rng.next_u32() & 0xFF) as u8;
-                        self.v[inst.x] = random_byte & inst.nn;
-                    }
-                    0xD => {
-                        // Alter Display
-                        self.draw_flag = true;
-                        let x_coord = self.v[inst.x] as usize % DISPLAY_WIDTH;
-                        let y_coord = self.v[inst.y] as usize % DISPLAY_HEIGHT;
-                        self.v[0xF] = 0; // Reset collision flag
-
-                        for index in 0..inst.n as usize {
-                            let sprite_byte = self.memory[self.i as usize + index];
-                            
-                            // Y-coordinate handling
-                            let pixel_y = y_coord + index;
-                            if self.quirks.clip && pixel_y >= DISPLAY_HEIGHT {
-                                continue; // skip drawing if clipped vertically
-                            }
-
-                            for bit_index in 0..8 {
-                                let pixel_x = x_coord + bit_index;
-                                if self.quirks.clip && pixel_x >= DISPLAY_WIDTH {
-                                    continue; // skip drawing if clipped horizontally
-                                }
-                    
-                                // Apply wrapping if clipping is off
-                                let px = if self.quirks.clip {
-                                    pixel_x
-                                } else {
-                                    pixel_x % DISPLAY_WIDTH
-                                };
-
-                                let py = if self.quirks.clip {
-                                    pixel_y
-                                } else {
-                                    pixel_y % DISPLAY_HEIGHT
-                                };
-                                            
-                                let sprite_pixel_on = (sprite_byte >> (7 - bit_index)) & 1 == 1;
-                                let current_pixel = self.display[py][px];
-                        
-                                if sprite_pixel_on {
-                                    if current_pixel {
-                                        self.v[0xF] = 1; // Collision
-                                    }
-                        
-                                    self.display[py][px] ^= true;
-                                }
-                            }
-                        }
-                    }
-                    0xE => {
-                        match inst.nn {
-                            0x9E => {
-                                // Skip next instruction if X key is pressed
-                                if self.keypad[self.v[inst.x] as usize] {
-                                    self.pc += 2;
-                                }
-                            }
-                            0xA1 => {
-                                // Skip next instruction if X key is NOT pressed
-                                if !self.keypad[self.v[inst.x] as usize] {
-                                    self.pc += 2;
-                                }
-                            }
-                            _ => { panic!("Unknown opcode: {:04X}", inst.instruction) }
-                        }
-                    }
-                    0xF => {
-                        match inst.nn {
-                            // Timer Instructions
-                            0x07 => {
-                                // Set VX to current value of Delay Timer
-                                self.v[inst.x] = self.delay_timer;
-                            }
-                            0x0A => {
-                                if !self.wait_for_release { // If not actively waiting for key release
-                                    // Check if any button is pressed
-                                    for (i, &pressed) in self.keypad.iter().enumerate() {
-                                        if pressed {
-                                            self.wait_for_release = true;
-                                            self.wait_key = i;
-                                            break;
-                                        }
-                                    }
-                                } 
-                                // If waiting for initial key press or key release
-                                if !self.wait_for_release || (self.wait_for_release && self.keypad[self.wait_key]) {
-                                    // Don't advance to next instruction
-                                    self.pc -= 2;
-                                } else { // The key was let go
-                                    self.v[inst.x] = self.wait_key as u8;
-                                    self.wait_for_release = false;
-                                }
-                            }
-                            0x15 => {
-                                // Sets the Delay Timer to the value in VX
-                                self.delay_timer = self.v[inst.x];
-                            }
-                            0x18 => {
-                                // Sets the sound timer to the value in VX
-                                self.sound_timer = self.v[inst.x];
-                            }
-                            0x1E => {
-                                // I = I + VX
-                                let (result, overflow) = self.i.overflowing_add(self.v[inst.x] as u16);
-                                self.i = result;
-                                self.v[0xF] = if overflow { 1 } else { 0 };
-                            }
-                            0x29 => {
-                                // I = location of sprite for digit in VX
-                                self.i = FONTSET_START as u16 + (self.v[inst.x] as u16 * 5);
-                            }
-                            0x33 => {
-                                // Store number in VX as three decimal digits, and stores in mem at location in reg I
-                                let value = self.v[inst.x];
-                                self.memory[self.i as usize] = value / 100;
-                                self.memory[self.i as usize + 1] = (value % 100) / 10;
-                                self.memory[self.i as usize + 2] = value % 10;
-                            }
-                            0x55 => {
-                                // Store V0-VX variables in memory
-                                for step in 0..=inst.x {
-                                    self.memory[self.i as usize + step] = self.v[step];
-                                }
-                                // Original Chip-8 incremented I, but modern don't update I
-                                if self.quirks.load_store {
-                                    self.i += inst.x as u16 + 1;
-                                }
-                            }
-                            0x65 => {
-                                // Loads from memory variables into V0-VX
-                                for step in 0..=inst.x {
-                                    self.v[step] = self.memory[self.i as usize + step];
-                                }
-                                // Original Chip-8 incremented I, but modern don't update I
-                                if self.quirks.load_store {
-                                    self.i += inst.x as u16 + 1;
-                                }
-                            }
-                            _ => { println!("Unknown opcode: {:04X}", inst.instruction); }
-                        }
-                    }
-                    _ => {
-                        panic!("IMPOSSIBLE NIBBLE! {}", inst.instruction)
-                    }
-                }
-                Ok(())        
-    }
-
-    pub fn cycle(&mut self) -> std::io::Result<()> {
-        // Fetch
-        let instruction: Instruction = self.fetch();
-        
-        if self.debug {
-            print!("Instruction: 0x{:04X}\t", instruction.instruction);
-            self.debug_print();            
-        }
-
-        // Decode/Execute
-        let result = self.execute(instruction);
-
-        if self.debug {
-            self.paused = true;
-        }
-        
-        result
-    }
-}
-
-pub fn setup_display(gpio: Gpio) -> Ssd1306<SPIInterface<Spidev, rppal::gpio::OutputPin>, DisplaySize128x64, BufferedGraphicsMode<DisplaySize128x64>> {
-    // SPI setup
-    let mut spi = Spidev::open("/dev/spidev0.0").unwrap();
-    let mut spi_opts = spidev::SpidevOptions::new();
-    spi_opts
-        .bits_per_word(8)
-        .max_speed_hz(10_000_000)
-        .mode(spidev::SpiModeFlags::SPI_MODE_0);
-    spi.configure(&mut &spi_opts).unwrap();
-    
-    // GPIO setup
-    let dc = gpio.get(SPI_DC_PIN)?.into_output();   // Data/Command pin
-    let rst = gpio.get(SPI_RST_PIN)?.into_output(); // Reset pin
-    
-    let interface = SPIInterface::new(spi, dc);
-    // Initialize the display
-    let mut display: Ssd1306<_, _, BufferedGraphicsMode<_>> =
-        Ssd1306::new(interface, DisplaySize128x64, DisplayRotation::Rotate0)
-            .into_buffered_graphics_mode();
-
-    display.init().unwrap()
-}
-=======
 fn run_game(chip8: &mut Chip8) -> Result<(), Box<dyn std::error::Error>> {
     let timer_interval = Duration::from_millis(16);
     let mut last_timer_tick = Instant::now();
@@ -545,33 +75,14 @@
     let gpio = Gpio::new()?;
     let dc = gpio.get(DC_PIN)?.into_output();   // Data/Command pin
     let rst = gpio.get(RST_PIN)?.into_output(); // Reset pin
->>>>>>> 0cf2e5ac
 
     let buzzer = gpio.get(BUZZER_PIN)?.into_output(); // Buzzer pin
 
-<<<<<<< HEAD
-    for (y, row) in chip8_buffer.iter().enumerate() {
-        for (x, &on) in row.iter().enumerate() {
-            if on {
-                let px = x as i32 * 2;
-                let py = y as i32 * 2;
-                Pixel(Point::new(px, py), BinaryColor::On).draw(display).unwrap();
-                Pixel(Point::new(px + 1, py), BinaryColor::On).draw(display).unwrap();
-                Pixel(Point::new(px, py + 1), BinaryColor::On).draw(display).unwrap();
-                Pixel(Point::new(px + 1, py + 1), BinaryColor::On).draw(display).unwrap();
-            }
-        }
-    }
-
-    display.flush().unwrap();
-}
-=======
     // Create SPI interface
     let mut screen = DisplayInterface::new(spi, dc, rst);
 
     // Initialize the display
     screen.initialize();
->>>>>>> 0cf2e5ac
 
     screen.clear();
 
@@ -636,23 +147,7 @@
     Ok(chip8.v[1])  // Return Register 1 (for when running my menu ROM)
 }
 
-<<<<<<< HEAD
-fn main() -> Result<(), Box<dyn std::error::Error>> {    
-    // rppal GPIO setup for DC and RST
-    let gpio = Gpio::new().unwrap();
-
-    // Create display instance
-    let mut display = setup_display(gpio);
-
-    // Initialize display
-    display.init().unwrap();
-
-    // Clear display
-    display.clear(BinaryColor::Off).unwrap();
-    
-=======
 fn main() -> Result<(), Box<dyn std::error::Error>> {
->>>>>>> 0cf2e5ac
     let filename = "roms/tests/zero-demo.ch8";
     let quirks = Quirks::new(true, false, false, true, true);
     let debug = false;
